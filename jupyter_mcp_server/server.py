--- conflicted
+++ resolved
@@ -5,10 +5,8 @@
 import re
 import logging
 import os
-<<<<<<< HEAD
 import subprocess
 import time
-=======
 import asyncio
 from typing import Any, List, Dict, Optional, AsyncGenerator # Added AsyncGenerator
 import nbformat
@@ -20,14 +18,13 @@
 import base64
 from pycrdt import Array as YArray, Map as YMap, Text as YText
 from contextlib import asynccontextmanager # Added for context manager
->>>>>>> aede7b7f
 
 from jupyter_kernel_client import KernelClient
 from jupyter_nbmodel_client import (
     NbModelClient,
     get_jupyter_notebook_websocket_url,
 )
-from mcp.server.fastmcp import FastMCP
+from mcp.server.fastmcp import FastMCP, Image as MCPImage
 import asyncio
 import sys
 import json
@@ -36,17 +33,13 @@
 # --- MCP Instance ---
 mcp = FastMCP("jupyter")
 
-<<<<<<< HEAD
 NOTEBOOK_PATH = os.getenv("NOTEBOOK_PATH", "notebook.ipynb")
-NOTEBOOK_PORT = os.getenv("NOTEBOOK_PORT", 8888)
+NOTEBOOK_PORT = os.getenv("NOTEBOOK_PORT", 34587)
 SERVER_URL = os.getenv("SERVER_URL", f"http://127.0.0.1:{NOTEBOOK_PORT}")
 TOKEN = ""
-=======
-# --- Configuration ---
-NOTEBOOK_PATH = os.getenv("NOTEBOOK_PATH", "notebook.ipynb")
-SERVER_URL = os.getenv("SERVER_URL", "http://localhost:8888")
-TOKEN = os.getenv("TOKEN", "MY_TOKEN")
-OUTPUT_WAIT_DELAY = float(os.getenv("OUTPUT_WAIT_DELAY", "0.5"))
+
+STARTUP_TIMEOUT_SECONDS = 5
+OUTPUT_WAIT_DELAY = float(os.getenv("OUTPUT_WAIT_DELAY", "5"))
 # Delay after modification before closing connection (allows Yjs sync)
 # Could be configurable, using 0.5s as established before
 MODIFY_SYNC_DELAY = 0.5
@@ -55,9 +48,12 @@
 LOG_LEVEL = os.getenv("LOG_LEVEL", "INFO").upper()
 # Use a more detailed format for debugging if needed
 LOG_FORMAT = '%(asctime)s [%(levelname)s] %(name)s [%(funcName)s]: %(message)s'
-logging.basicConfig(level=LOG_LEVEL, format=LOG_FORMAT)
+
+# use stderr for logging
+logging.basicConfig(level=LOG_LEVEL, format=LOG_FORMAT, stream=sys.stderr)
+
+# reduce log spam from underlying libraries
 logger = logging.getLogger(__name__)
-# Reduce log spam from underlying libraries if needed
 logging.getLogger("websockets").setLevel(logging.WARNING)
 logging.getLogger("jupyter_server_ydoc").setLevel(logging.WARNING)
 
@@ -95,8 +91,6 @@
                 return None
     logger.error(f"Could not find index pattern in message: {message}")
     return None
-
->>>>>>> aede7b7f
 
 def extract_output(output: dict) -> str:
     """Extracts readable output from a Jupyter cell output dictionary."""
@@ -230,8 +224,7 @@
 
 # --- MCP Tools ---
 
-<<<<<<< HEAD
-async def create_empty_notebook_file(path: str):
+def create_empty_notebook_file(path: str):
     version_str = f"{sys.version_info.major}.{sys.version_info.minor}.{sys.version_info.micro}"
 
     empty_content = {
@@ -262,64 +255,8 @@
     with open(path, "w") as f:
         f.write(json.dumps(empty_content))
 
-root_dir = os.path.join(os.getcwd(), "notebooks")
-os.makedirs(root_dir, exist_ok=True)
-asyncio.run(create_empty_notebook_file(os.path.join(os.getcwd(), NOTEBOOK_PATH)))
-
-process = subprocess.Popen(
-    [
-        "jupyter", "lab", 
-        "--port", str(NOTEBOOK_PORT), 
-        "--ip", "0.0.0.0", 
-        # "--notebook-dir", root_dir, 
-        "--allow_remote_access", "true",
-        "--ServerApp.disable_check_xsrf", "true",
-        "--ServerApp.token", "",
-        "--ServerApp.password", "",
-        "--ServerApp.allow_origin", "*",
-        "--ServerApp.allow_root", "true",
-        "--ServerApp.open_browser", "false"
-    ],
-    stderr=subprocess.DEVNULL,
-    stdout=subprocess.DEVNULL,
-    env=os.environ,
-    # shell=True
-)
-
-# wait for the server to start
-time.sleep(5)
-
-kernel = KernelClient(server_url=SERVER_URL, token=TOKEN)
-
-def extract_output(output: dict) -> str:
-    """
-    Extracts readable output from a Jupyter cell output dictionary.
-
-    Args:
-        output (dict): The output dictionary from a Jupyter cell.
-
-    Returns:
-        str: A string representation of the output.
-    """
-    output_type = output.get("output_type")
-    if output_type == "stream":
-        return output.get("text", "")
-    elif output_type in ["display_data", "execute_result"]:
-        data = output.get("data", {})
-        if "text/plain" in data:
-            return data["text/plain"]
-        elif "text/html" in data:
-            return "[HTML Output]"
-        elif "image/png" in data:
-            return "[Image Output (PNG)]"
-        else:
-            return f"[{output_type} Data: keys={list(data.keys())}]"
-    elif output_type == "error":
-        return output["traceback"]
-    else:
-        return f"[Unknown output type: {output_type}]"
-=======
-@mcp.tool()
+
+# @mcp.tool()
 async def list_notebook_directory() -> str:
     """
     Lists files and directories in the target notebook's location.
@@ -362,7 +299,7 @@
 
 
 @mcp.tool()
-async def get_file_content(file_path: str, max_image_dim: int = 1024) -> str:
+async def get_file_content(file_path: str) -> str:
     """
     Retrieves file content. Text is returned directly. Images are resized
     if large and returned as base64 Data URI. Other binary files described.
@@ -374,17 +311,21 @@
     Returns:
         str: Text content, image Data URI string, binary description, or error.
     """
+
     tool_name = "get_file_content"
     logger.info(f"Executing {tool_name} tool for path: {file_path}")
+    max_image_dim: int = 768
 
     if ".." in file_path or os.path.isabs(file_path):
-        return "[Error: Invalid file path. Must be relative and not contain '..']"
+        return "[Error: Invalid file path. Must be relative and not use '..' to escape the root directory.]"
 
     try:
         response = await _jupyter_api_request("GET", file_path)
+        response.raise_for_status()
+
         file_data = response.json()
-
         file_type = file_data.get("type")
+
         if file_type != "file":
             return f"[Error: Path '{file_path}' is not a file (type: {file_type})]"
 
@@ -393,12 +334,15 @@
         mimetype = file_data.get("mimetype", "")
         filename = file_data.get("name", os.path.basename(file_path))
 
-        if content is None: return f"[Error: No content found for '{file_path}']"
+        if content is None: 
+            return f"[Error: No content found for '{file_path}']"
 
         if content_format == "text":
             return content
-        elif content_format == "base64":
+        
+        if content_format == "base64":
             logger.debug(f"[{tool_name}] Processing base64 content (MIME: {mimetype}).")
+        
             if mimetype and mimetype.startswith("image/") and Image:
                 try:
                     decoded_bytes = base64.b64decode(content)
@@ -414,12 +358,15 @@
                         save_format = 'PNG' if img.format != 'JPEG' else 'JPEG'
                         img.save(resized_buffer, format=save_format)
                         content = base64.b64encode(resized_buffer.getvalue()).decode('ascii')
-                        if save_format == 'PNG': mimetype = 'image/png'
+                        
+                        if save_format == 'PNG': 
+                            mimetype = 'image/png'
+                        
                         resized = True
 
                     data_uri = f"data:{mimetype};base64,{content}"
                     logger.info(f"[{tool_name}] Returning {'resized' if resized else 'original'} image '{filename}' as Data URI.")
-                    return f"![{filename}]({data_uri})" # Return as Markdown image
+                    return MCPImage(data=data_uri, format=save_format) # Return as Markdown image
                 except ImportError:
                      logger.warning("Pillow library not found. Cannot resize image.")
                      # Fall through
@@ -441,9 +388,7 @@
         logger.error(f"[{tool_name}] Unexpected error for '{file_path}': {e}", exc_info=True)
         return f"[Unexpected Error in {tool_name} for '{file_path}': {e}]"
 
->>>>>>> aede7b7f
-
-@mcp.tool()
+# @mcp.tool()
 def set_target_notebook(new_notebook_path: str) -> str:
     """
     Changes the target notebook path for subsequent tool calls (session only).
@@ -467,7 +412,7 @@
 
 
 @mcp.tool()
-async def add_cell(content: str, cell_type: str, index: Optional[int] = None) -> str:
+async def insert_cell(content: str, cell_type: str, index: Optional[int] = None) -> str:
     """
     Adds a cell ('code' or 'markdown') with content at specified index (or appends).
     Uses robust Yjs type creation including YMap for metadata.
@@ -522,15 +467,9 @@
 
 
 @mcp.tool()
-<<<<<<< HEAD
-async def add_execute_code_cell(cell_content: str) -> list[str]:
-    """Add and execute a code cell in a Jupyter notebook.
-=======
 async def add_code_cell_on_bottom(cell_content: str) -> str:
     """
-    (DEPRECATED - Use add_cell) Adds a code cell at the end of the notebook.
-    Kept for compatibility or if add_cell proves unstable.
->>>>>>> aede7b7f
+    Append new code cell at the end of the notebook.
 
     Args:
         cell_content: Code content for the new cell.
@@ -551,36 +490,6 @@
         logger.error(f"[{tool_name}] Tool execution failed: {e}", exc_info=True)
         return f"[Error adding code cell on bottom: {e}]"
 
-<<<<<<< HEAD
-    Returns:
-        list[str]: List of outputs from the executed cell
-    """
-    notebook = NbModelClient(
-        get_jupyter_notebook_websocket_url(server_url=SERVER_URL, token=TOKEN, path=NOTEBOOK_PATH)
-    )
-    await notebook.start()
-    cell_index = notebook.add_code_cell(cell_content)
-    notebook.execute_cell(cell_index, kernel)
-
-    ydoc = notebook._doc
-    outputs = ydoc._ycells[cell_index]["outputs"]
-    str_outputs = [extract_output(output) for output in outputs]
-
-    await notebook.stop()
-    
-    return str_outputs
-
-
-@mcp.tool()
-async def clear_notebook() -> str:
-    notebook = NbModelClient(
-        get_jupyter_notebook_websocket_url(server_url=SERVER_URL, token=TOKEN, path=NOTEBOOK_PATH)
-    )
-    await notebook.start()
-    notebook.clear()
-    await notebook.stop()
-    return "Jupyter notebook cleared."
-=======
 
 @mcp.tool()
 async def execute_cell(cell_index: int) -> str:
@@ -639,7 +548,7 @@
         return f"[Error preparing execution for cell {cell_index}: {e}]"
 
 
-@mcp.tool()
+# @mcp.tool()
 async def execute_all_cells() -> str:
     """
     Sends execution requests sequentially for all code cells (fire-and-forget).
@@ -778,7 +687,7 @@
         return f"[Error deleting cell {cell_index}: {e}]"
 
 
-@mcp.tool()
+# @mcp.tool()
 async def move_cell(from_index: int, to_index: int) -> str:
     """
     Moves a cell from from_index to to_index using simple delete/re-insert.
@@ -815,7 +724,7 @@
         return f"[Error moving cell from {from_index} to {to_index}: {e}]"
 
 
-@mcp.tool()
+# @mcp.tool()
 async def search_notebook_cells(search_string: str, case_sensitive: bool = False) -> List[Dict[str, Any]]:
     """
     Searches cell sources for a string. Returns list of matching cells.
@@ -867,7 +776,7 @@
         return [] # Return empty list on unexpected errors
 
 
-@mcp.tool()
+# @mcp.tool()
 async def split_cell(cell_index: int, line_number: int) -> str:
     """
     Splits a cell at a specific line number (1-based).
@@ -1024,7 +933,7 @@
     return await _run_temporary_code(code_content, wait_seconds, tool_name)
 
 
-@mcp.tool()
+# @mcp.tool()
 async def get_all_outputs() -> dict[int, str]:
     """
     Retrieves output strings for all code cells.
@@ -1058,7 +967,7 @@
         return {-1: f"[Error retrieving outputs: {e}]"} # Return error indicator
 
 
-@mcp.tool()
+# @mcp.tool()
 async def install_package(package_name: str, timeout_seconds: int = 60) -> str:
     """
     Installs a package in the kernel using '!pip install' via a temporary cell.
@@ -1078,7 +987,6 @@
     # Use the helper function for temporary code execution
     return await _run_temporary_code(code_content, timeout_seconds, tool_name)
 
->>>>>>> aede7b7f
 
 @mcp.tool()
 async def list_installed_packages(wait_seconds: int = 5) -> str:
@@ -1131,18 +1039,56 @@
             logger.info("Kernel client already stopped or not initialized.")
         logger.info("Cleanup finished.")
 
+def wait_for_server_ready(host: str, port: int, timeout_seconds=5):
+    
+    import socket
+    timeout = time.time() + timeout_seconds
+    
+    while time.time() < timeout:
+        try:
+            socket.create_connection((host, port), timeout=1)
+            return True
+        except socket.error:
+            time.sleep(0.1)
+
+    return False
+        
+    
+
+
 # --- Entry point ---
 if __name__ == "__main__":
-<<<<<<< HEAD
-    try:
-        kernel.start()
-        mcp.run(transport="stdio")
-    finally:
-        kernel.stop()
-        if process:
-            process.kill()
-=======
     # Perform synchronous setup here, like kernel initialization
+    
+        
+    root_dir = os.path.join(os.getcwd(), "notebooks")
+    os.makedirs(root_dir, exist_ok=True)
+    create_empty_notebook_file(os.path.join(os.getcwd(), NOTEBOOK_PATH))
+
+    process = subprocess.Popen(
+        [
+            "jupyter", "lab", 
+            "--port", str(NOTEBOOK_PORT), 
+            "--ip", "0.0.0.0", 
+            # "--notebook-dir", root_dir, 
+            "--allow_remote_access", "true",
+            "--ServerApp.disable_check_xsrf", "true",
+            "--ServerApp.token", "",
+            "--ServerApp.password", "",
+            "--ServerApp.allow_origin", "*",
+            "--ServerApp.allow_root", "true",
+            "--ServerApp.open_browser", "false"
+        ],
+        stderr=subprocess.DEVNULL,
+        stdout=subprocess.DEVNULL,
+        env=os.environ,
+        # shell=True
+    )
+
+    if not wait_for_server_ready('localhost', NOTEBOOK_PORT, STARTUP_TIMEOUT_SECONDS):
+        logger.error(f"Server failed to start after {STARTUP_TIMEOUT_SECONDS} seconds")
+        process.terminate()
+        sys.exit(1)
 
     logger.info(f"Initializing KernelClient synchronously for {SERVER_URL}...")
     try:
@@ -1161,13 +1107,16 @@
         kernel = None
 
     # Only proceed if kernel started successfully
-    if kernel:
-        try:
-            asyncio.run(main())
-        except KeyboardInterrupt:
-            logger.info("Server stopped by user (KeyboardInterrupt).")
-        except Exception as e:
-            logger.error(f"Unhandled exception at top level: {e}", exc_info=True)
-    else:
-        logger.critical("Could not initialize Jupyter Kernel client. Server cannot start.")
->>>>>>> aede7b7f
+    try:
+        if kernel:
+                asyncio.run(main())
+        else:
+            logger.critical("Could not initialize Jupyter Kernel client. Server cannot start.")
+
+    except KeyboardInterrupt:
+        logger.info("Server stopped by user (KeyboardInterrupt).")
+    except Exception as e:
+        logger.error(f"Unhandled exception at top level: {e}", exc_info=True)
+    finally:
+        if process:
+            process.terminate()