# Copyright (c) 2023-2024 Datalayer, Inc.
# Copyright (c) 2025 Alexander Isaev
# BSD 3-Clause License

"""Jupyter MCP Server Extended."""

<<<<<<< HEAD
__version__ = "0.3.3"
=======
__version__ = "0.5"
>>>>>>> aede7b7f
<|MERGE_RESOLUTION|>--- conflicted
+++ resolved
@@ -4,8 +4,4 @@
 
 """Jupyter MCP Server Extended."""
 
-<<<<<<< HEAD
-__version__ = "0.3.3"
-=======
-__version__ = "0.5"
->>>>>>> aede7b7f
+__version__ = "0.5"