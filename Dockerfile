<<<<<<< HEAD
from nikolasigmoid/py-mcp-proxy:latest

copy jupyter_mcp_server jupyter_mcp_server
copy pyproject.toml pyproject.toml
copy config.json config.json

env NOTEBOOK_PATH="notebook.ipynb"
env NOTEBOOK_PORT="34587"
env HTTP_DISPLAY_URL="http://localhost:$NOTEBOOK_PORT/lab/tree/$NOTEBOOK_PATH"

run pip install .
run pip install --force-reinstall --no-cache-dir pycrdt
=======
# Copyright (c) 2023-2024 Datalayer, Inc.
# Copyright (c) 2025 Alexander Isaev
# BSD 3-Clause License

FROM python:3.10-slim
WORKDIR /app
COPY pyproject.toml pyproject.toml
COPY LICENSE LICENSE
COPY README.md README.md
COPY jupyter_mcp_server/* jupyter_mcp_server/

# Install main package, dependencies, AND Pillow
RUN pip install -e . Pillow --no-cache-dir

# Add "name" field to awareness state in jupyter_nbmodel_client to fix KeyError in jupyter_collaboration v2.0.1
RUN sed -i '/"owner": self._username,/a \                "name": self._username,' /usr/local/lib/python3.10/site-packages/jupyter_nbmodel_client/client.py \
    && echo "Patched jupyter_nbmodel_client/client.py to include user name in awareness." \
    || echo "WARNING: Failed to patch jupyter_nbmodel_client/client.py"

RUN pip uninstall -y pycrdt datalayer_pycrdt
RUN pip install datalayer_pycrdt

CMD ["python", "-m", "jupyter_mcp_server.server"]
>>>>>>> aede7b7f
<|MERGE_RESOLUTION|>--- conflicted
+++ resolved
@@ -1,4 +1,3 @@
-<<<<<<< HEAD
 from nikolasigmoid/py-mcp-proxy:latest
 
 copy jupyter_mcp_server jupyter_mcp_server
@@ -10,29 +9,4 @@
 env HTTP_DISPLAY_URL="http://localhost:$NOTEBOOK_PORT/lab/tree/$NOTEBOOK_PATH"
 
 run pip install .
-run pip install --force-reinstall --no-cache-dir pycrdt
-=======
-# Copyright (c) 2023-2024 Datalayer, Inc.
-# Copyright (c) 2025 Alexander Isaev
-# BSD 3-Clause License
-
-FROM python:3.10-slim
-WORKDIR /app
-COPY pyproject.toml pyproject.toml
-COPY LICENSE LICENSE
-COPY README.md README.md
-COPY jupyter_mcp_server/* jupyter_mcp_server/
-
-# Install main package, dependencies, AND Pillow
-RUN pip install -e . Pillow --no-cache-dir
-
-# Add "name" field to awareness state in jupyter_nbmodel_client to fix KeyError in jupyter_collaboration v2.0.1
-RUN sed -i '/"owner": self._username,/a \                "name": self._username,' /usr/local/lib/python3.10/site-packages/jupyter_nbmodel_client/client.py \
-    && echo "Patched jupyter_nbmodel_client/client.py to include user name in awareness." \
-    || echo "WARNING: Failed to patch jupyter_nbmodel_client/client.py"
-
-RUN pip uninstall -y pycrdt datalayer_pycrdt
-RUN pip install datalayer_pycrdt
-
-CMD ["python", "-m", "jupyter_mcp_server.server"]
->>>>>>> aede7b7f
+run pip install --force-reinstall --no-cache-dir pycrdt