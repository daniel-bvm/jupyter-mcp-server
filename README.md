--- conflicted
+++ resolved
@@ -1,12 +1,9 @@
-<<<<<<< HEAD
-=======
 # Jupyter MCP Extended
 
 **Enhanced Jupyter Notebook interaction via the Model Context Protocol**
 
 [![License](https://img.shields.io/badge/License-BSD_3--Clause-blue.svg)](https://opensource.org/licenses/BSD-3-Clause)
 [![smithery badge](https://smithery.ai/badge/@itisaevalex/jupyter-mcp-server-extended)](https://smithery.ai/server/@itisaevalex/jupyter-mcp-server-extended)
->>>>>>> aede7b7f
 
 This project provides a [Model Context Protocol (MCP)](https://modelcontextprotocol.io) server that enables rich, interactive communication between AI models (like Claude) or other MCP clients and live Jupyter notebooks running in JupyterLab.
 
@@ -23,12 +20,7 @@
     * **Package Management:** Install packages into the kernel environment.
     * **Notebook State:** Search cells, get all cell info/outputs, set target notebook path.
 
-<<<<<<< HEAD
-
-## Start JupyterLab
-=======
 ## Requirements
->>>>>>> aede7b7f
 
 * **Python:** >= 3.10 recommended. Using a dedicated environment manager like Conda/Miniconda is **strongly advised** (see Setup).
 * **JupyterLab:** A running JupyterLab instance.
@@ -59,14 +51,8 @@
 ### 2. Install Core Jupyter Components:
 
 ```bash
-<<<<<<< HEAD
-python -m pip install jupyterlab jupyter-collaboration ipykernel
-python -m pip uninstall -y pycrdt datalayer_pycrdt
-python -m pip install datalayer_pycrdt
-=======
 # Use 'python -m pip' to ensure correct pip in the activated env
 python -m pip install jupyterlab ipykernel
->>>>>>> aede7b7f
 ```
 
 ### 3. Install Specific jupyter_collaboration Version:
@@ -74,12 +60,6 @@
 Newer versions caused issues during debugging. Version 2.0.1 is required.
 
 ```bash
-<<<<<<< HEAD
-jupyter lab --port 8888 --ip 0.0.0.0 --NotebookApp.token='' --NotebookApp.password='' --NotebookApp.disable_check_xsrf=true --allow_remote_access=true
-```
-
-Now the jupyter server is already deploy in `http://localhost:8888` 
-=======
 # Install the required v2.0.1
 python -m pip install "jupyter_collaboration==2.0.1"
 ```
@@ -266,5 +246,4 @@
 Copyright pertains to the respective contributors:
 
 * Copyright (c) 2023-2024 Datalayer, Inc. (Original work)
-* Copyright (c) 2025 Alexander Isaev (Modifications and additions)
->>>>>>> aede7b7f
+* Copyright (c) 2025 Alexander Isaev (Modifications and additions)